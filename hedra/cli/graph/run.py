import asyncio
import os
import inspect
import uvloop
import json
uvloop.install()
import sys
import importlib
import ntpath
from pathlib import Path
from hedra.core.graphs.stages.stage import Stage
from hedra.core.graphs import Graph
from hedra.logging import (
    HedraLogger,
    LoggerTypes,
    logging_manager
)


def run_graph(
    path: str, 
    cpus: int, 
    log_level: str, 
    logfiles_directory: str,
    bypass_connection_validation: bool,
    connection_validation_retries: int,
):

    logging_manager.disable(
        LoggerTypes.DISTRIBUTED,
        LoggerTypes.DISTRIBUTED_FILESYSTEM
    )

    logging_manager.update_log_level(log_level)
    logging_manager.logfiles_directory = logfiles_directory

    if os.path.exists(logfiles_directory) is False:
        os.mkdir(logfiles_directory)

    elif os.path.isdir(logfiles_directory) is False:
        os.remove(logfiles_directory)
        os.mkdir(logfiles_directory)

    logger = HedraLogger()
    logger.initialize()

    graph_name = path
    if os.path.isfile(graph_name):
        graph_name = Path(graph_name).stem

    logger['console'].sync.info(f'Loading graph - {graph_name.capitalize()}\n')

    hedra_config_filepath = os.path.join(
        os.getcwd(),
        '.hedra.json'
    )

    hedra_config = {}
    if os.path.exists(hedra_config_filepath):
        with open(hedra_config_filepath, 'r') as hedra_config_file:
            hedra_config = json.load(hedra_config_file)

    hedra_graphs = hedra_config.get('graphs', {})
    hedra_core_config = hedra_config.get('core', {
        'connection_validation_retries': 3
    })

    hedra_core_config['bypass_connection_validation'] = bypass_connection_validation

    if connection_validation_retries:
        hedra_core_config['connection_validation_retries'] = connection_validation_retries

    if hedra_graphs.get(graph_name) is None:
        hedra_graphs[graph_name] = path
        with open(hedra_config_filepath, 'w') as hedra_config_file:
            hedra_config['graphs'] = hedra_graphs
            json.dump(hedra_config, hedra_config_file, indent=4)   

    if path in hedra_graphs:
        path = hedra_graphs.get(path)
    
    package_dir = Path(path).resolve().parent
    package_dir_path = str(package_dir)
    package_dir_module = package_dir_path.split('/')[-1]
    
    package = ntpath.basename(path)
    package_slug = package.split('.')[0]
    spec = importlib.util.spec_from_file_location(f'{package_dir_module}.{package_slug}', path)
    
    if path not in sys.path:
        sys.path.append(str(package_dir.parent))

    module = importlib.util.module_from_spec(spec)

    sys.modules[module.__name__] = module

    spec.loader.exec_module(module)
    
    direct_decendants = list({cls.__name__: cls for cls in Stage.__subclasses__()}.values())

    discovered = {}
    for name, stage_candidate in inspect.getmembers(module):
        if inspect.isclass(stage_candidate) and issubclass(stage_candidate, Stage) and stage_candidate not in direct_decendants:
            discovered[name] = stage_candidate

    loop = asyncio.new_event_loop()
    asyncio.set_event_loop(loop)

    logger.filesystem.sync.create_logfile('hedra.core.log')
    logger.filesystem.create_filelogger('hedra.core.log')

    graph = Graph(
        graph_name,
        list(discovered.values()),
        config={
            **hedra_core_config,
<<<<<<< HEAD
            'graph_module': module.__name__
=======
            'module_name': module.__name__
>>>>>>> 33414c23
        },
        cpus=cpus
    )

    graph.assemble()

    loop.run_until_complete(graph.run())

    logger.filesystem.sync['hedra.core'].info(f'{graph.metadata_string} - Completed - {graph.logger.spinner.display.total_timer.elapsed_message}\n')
    logger.console.sync.info(f'\nGraph - {graph_name.capitalize()} - completed! {graph.logger.spinner.display.total_timer.elapsed_message}\n')

    os._exit(0)<|MERGE_RESOLUTION|>--- conflicted
+++ resolved
@@ -114,11 +114,7 @@
         list(discovered.values()),
         config={
             **hedra_core_config,
-<<<<<<< HEAD
             'graph_module': module.__name__
-=======
-            'module_name': module.__name__
->>>>>>> 33414c23
         },
         cpus=cpus
     )
