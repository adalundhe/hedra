
import asyncio
import uuid
import networkx
import threading
import os
import time
from yaspin.spinners import Spinners
from typing import Dict, List, Any
from hedra.core.graphs.stages.stage import Stage
from hedra.core.graphs.stages.types.stage_types import StageTypes
from hedra.core.graphs.transitions.transition import Transition
from hedra.logging import HedraLogger
from .transitions import TransitionAssembler, local_transitions
from .status import GraphStatus



class Graph:
    status = GraphStatus.IDLE

    def __init__(
        self, 
        graph_name: str,
        stages: List[Stage], 
        config: Dict[str, Any]={},
        cpus: int=None, 
        worker_id: int=None
    ) -> None:
        self.execution_time = 0
        self.core_config = config

        self.graph_name = graph_name
        self.graph_id = str(uuid.uuid4())
        self.status = GraphStatus.INITIALIZING
        self.graph = networkx.DiGraph()
        self.logger = HedraLogger()
        self._thread_id = threading.current_thread().ident
        self._process_id = os.getpid()
        self.metadata_string = f'Graph - {self.graph_name}:{self.graph_id} - thread:{self._thread_id} - process:{self._process_id} - '

        self.logger.initialize()

        self.logger.hedra.sync.debug(f'{self.metadata_string} - Changed status to - {GraphStatus.INITIALIZING.name} - from - {GraphStatus.IDLE.name}')
        self.logger.filesystem.sync['hedra.core'].info(f'{self.metadata_string} - Changed status to - {GraphStatus.INITIALIZING.name} - {GraphStatus.IDLE.name}')

        self.transitions_graph = []
        self._transitions: List[List[Transition]] = []
        self._results = None

        self.logger.hedra.sync.debug(f'{self.metadata_string} - Found - {len(stages)} - stages')
        self.logger.filesystem.sync['hedra.core'].debug(f'{self.metadata_string} - Found - {len(stages)} - stages')

        self.stage_types = {
            subclass.stage_type: subclass for subclass in Stage.__subclasses__()
        }

        self.instances: Dict[StageTypes, List[Stage]] = {}
        for stage in self.stage_types.values():
<<<<<<< HEAD
            stage_instances = [stage for stage in stage.__subclasses__() if stage.__module__ == self.core_config.get('graph_module')]
=======
            stage_instances = [instance for instance in stage.__subclasses__() if instance.__module__ == self.core_config.get('module_name')]
>>>>>>> 33414c23
            self.instances[stage.stage_type] = stage_instances

        self.stages: Dict[str, Stage] = {stage.__name__: stage for stage in stages}
        
        self.graph.add_nodes_from([
            (
                stage_name, 
                {"stage": stage}
            ) for stage_name, stage in self.stages.items()
        ])

        for stage in stages:
            
            self.logger.hedra.sync.debug(f'{self.metadata_string} - Adding dependencies for stage - {stage.__name__}')
            self.logger.filesystem.sync['hedra.core'].debug(f'{self.metadata_string} - Adding dependencies for stage - {stage.__name__}')

            for dependency in stage.dependencies:
                if self.graph.nodes.get(dependency.__name__):
                    
                    self.logger.hedra.sync.debug(f'{self.metadata_string} - Adding edge from stage - {dependency.__name__} - to stage - {stage.__name__}')
                    self.logger.filesystem.sync['hedra.core'].debug(f'{self.metadata_string} - Adding edge from stage - {dependency.__name__} - to stage - {stage.__name__}.')

                    self.graph.add_edge(dependency.__name__, stage.__name__)

        self.execution_order = [
            generation for generation in networkx.topological_generations(self.graph)
        ]

        self.runner = TransitionAssembler(
            local_transitions,
            graph_name=self.graph_name,
            graph_id=self.graph_id,
            cpus=cpus,
            worker_id=worker_id,
            core_config=self.core_config
        )

    def assemble(self):

        self.status = GraphStatus.ASSEMBLING

        self.logger.hedra.sync.debug(f'{self.metadata_string} - Changed status to - {GraphStatus.ASSEMBLING.name} - from - {GraphStatus.INITIALIZING.name}')
        self.logger.filesystem.sync['hedra.core'].info(f'{self.metadata_string} - Changed status to - {GraphStatus.ASSEMBLING.name} - from - {GraphStatus.INITIALIZING.name}')

        # If we havent specified a Validate stage for save aggregated results,
        # append one.

        if len(self.instances.get(StageTypes.VALIDATE)) < 1:
            self.logger.hedra.sync.debug(f'{self.metadata_string} - Prepending {StageTypes.VALIDATE.name} stage')
            self.logger.filesystem.sync['hedra.core'].debug(f'{self.metadata_string} - Prepending {StageTypes.VALIDATE.name} stage')

            self._prepend_stage(StageTypes.VALIDATE)

        # A user will never specify an Idle stage. Instead, we prepend one to 
        # serve as the source node for a graphs, ensuring graphs have a 
        # valid starting point and preventing the user from forgetting things
        # like a Setup stage.

        self.logger.hedra.sync.debug(f'{self.metadata_string} - Prepending {StageTypes.IDLE.name} stage')
        self.logger.filesystem.sync['hedra.core'].debug(f'{self.metadata_string} - Prepending {StageTypes.IDLE.name} stage')

        self._prepend_stage(StageTypes.IDLE)

        # If we haven't specified an Analyze stage for results aggregation,
        # append one.
        if len(self.instances.get(StageTypes.ANALYZE)) < 1:
            self.logger.hedra.sync.debug(f'{self.metadata_string} - Appending {StageTypes.ANALYZE.name} stage')
            self.logger.filesystem.sync['hedra.core'].debug(f'{self.metadata_string} - Appending {StageTypes.ANALYZE.name} stage')

            self._append_stage(StageTypes.ANALYZE)

        # If we havent specified a Submit stage for save aggregated results,
        # append one.
        if len(self.instances.get(StageTypes.SUBMIT)) < 1:
            self.logger.hedra.sync.debug(f'{self.metadata_string} - Appending {StageTypes.SUBMIT.name} stage')
            self.logger.filesystem.sync['hedra.core'].debug(f'{self.metadata_string} - Appending {StageTypes.SUBMIT.name} stage')

            self._append_stage(StageTypes.SUBMIT)

        # Like Idle, a user will never specify a Complete stage. We append
        # one to serve as the sink node, ensuring all Graphs executed can
        # reach a single exit point.
        self.logger.hedra.sync.debug(f'{self.metadata_string} - Appending {StageTypes.COMPLETE.name} stage')
        self.logger.filesystem.sync['hedra.core'].debug(f'{self.metadata_string} - Appending {StageTypes.COMPLETE.name} stage')

        self._append_stage(StageTypes.COMPLETE)

        self.logger.hedra.sync.debug(f'{self.metadata_string} - Generating graph stages and transitions')
        self.logger.filesystem.sync['hedra.core'].debug(f'{self.metadata_string} - Generating graph stages and transitions')

        self.runner.generate_stages(self.stages)
        self._transitions = self.runner.build_transitions_graph(self.execution_order, self.graph)
        self.runner.map_to_setup_stages(self.graph)

        self.logger.hedra.sync.debug(f'{self.metadata_string} - Assembly complete')
        self.logger.filesystem.sync['hedra.core'].debug(f'{self.metadata_string} - Assembly complete')

    async def run(self):

        execution_start = time.monotonic()

        await self.logger.hedra.aio.debug(f'{self.metadata_string} - Changed status to - {GraphStatus.RUNNING.name} - from - {GraphStatus.ASSEMBLING.name}')
        await self.logger.filesystem.aio['hedra.core'].info(f'{self.metadata_string} - Changed status to - {GraphStatus.RUNNING.name} - from - {GraphStatus.ASSEMBLING.name}')
        
        self.status = GraphStatus.RUNNING

        for transition_group in self._transitions:

            current_stages = ', '.join([transition.from_stage.name for transition in transition_group])

            async with self.logger.spinner as status_spinner:
                
                await self.logger.spinner.append_message(f"Executing stages - {current_stages}")
                
                for transition in transition_group:

                    await status_spinner.system.debug(f'{self.metadata_string} - Executing stage Transtition - {transition.transition_id} -  from stage - {transition.from_stage.name} - to stage - {transition.to_stage.name}')
                    await self.logger.filesystem.aio['hedra.core'].info(f'{self.metadata_string} - Executing stage Transition - {transition.transition_id} - from stage - {transition.from_stage.name} - to stage - {transition.to_stage.name}')
                    await self.logger.filesystem.aio['hedra.core'].info(f'{self.metadata_string} - Executing stage - {transition.from_stage.name}:{transition.from_stage.stage_id}')

                results = await asyncio.gather(*[
                    asyncio.create_task(transition.transition(
                        transition.from_stage, 
                        transition.to_stage
                    )) for transition in transition_group
                ])

                for transition in transition_group:
                    await status_spinner.system.debug(f'{self.metadata_string} - Completed stage Transtition - {transition.transition_id} -  from stage - {transition.from_stage.name} - to stage - {transition.to_stage.name}')

                completed_transitions_count = len(results)
                await status_spinner.system.debug(f'{self.metadata_string} - Completed -  {completed_transitions_count} - transitions')
                await self.logger.filesystem.aio['hedra.core'].debug(f'{self.metadata_string} - Completed -  {completed_transitions_count} - transitions')

                for error, next_stage in results:
                    
                    if next_stage == StageTypes.ERROR:

                        self.status = GraphStatus.FAILED

                        await status_spinner.system.debug(f'{self.metadata_string} - Changed status to - {GraphStatus.FAILED.name} - from - {GraphStatus.RUNNING.name}')
                        await self.logger.filesystem.aio['hedra.core'].info(f'{self.metadata_string} - Changed status to - {GraphStatus.FAILED.name} - from - {GraphStatus.RUNNING.name}')

                        await status_spinner.system.error(f'{self.metadata_string} - Encountered error executing stage - {error.from_stage.name}:{error.from_stage.stage_id}')
                        await self.logger.filesystem.aio['hedra.core'].error(f'{self.metadata_string} - Encountered error executing stage - {error.from_stage.name}:{error.from_stage.stage_id}')

                        error_transtiton = self.runner.create_error_transition(error)

                        await error_transtiton.transition(
                            error_transtiton.from_stage,
                            error_transtiton.to_stage
                        ) 
                    
                if self.status == GraphStatus.FAILED:
                    status_spinner.finalize()
                    await status_spinner.fail('Error')
                    break

                status_spinner.group_finalize()

                await status_spinner.ok('✔')
            
        if self.status == GraphStatus.RUNNING:
            await status_spinner.system.debug(f'{self.metadata_string} - Changed status to - {GraphStatus.COMPLETE.name} - from - {GraphStatus.RUNNING.name}')
            await self.logger.filesystem.aio['hedra.core'].info(f'{self.metadata_string} - Changed status to - {GraphStatus.COMPLETE.name} - from - {GraphStatus.RUNNING.name}')

            self.status = GraphStatus.COMPLETE

        self.execution_time = execution_start - time.monotonic()

        return self._results

    async def check(self, graph_path: str):
        
        validation_stages = []

        for transition_group in self._transitions:
            for transtition in transition_group:

                if transtition.from_stage.stage_type == StageTypes.VALIDATE: 
                    validation_stages.append(transtition)

        await asyncio.gather(*[
            asyncio.create_task(transition.transition(
                transition.from_stage, 
                transition.to_stage
            )) for transition in validation_stages
        ])

    async def cleanup(self):
        pass

    def _append_stage(self, stage_type: StageTypes):

        appended_stage = self.stage_types.get(stage_type)
        last_cut = self.execution_order[-1]

        appended_stage.dependencies = list()

        for stage_name in last_cut:
            stage = self.stages.get(stage_name)

            appended_stage.dependencies.append(stage)

        self.graph.add_node(appended_stage.__name__, stage=appended_stage)

        for stage_name in last_cut:
            self.graph.add_edge(stage_name, appended_stage.__name__)

        self.execution_order = [
            generation for generation in networkx.topological_generations(self.graph)
        ]

        self.stages[appended_stage.__name__] = appended_stage
        self.instances[appended_stage.stage_type].append(appended_stage)

    def _prepend_stage(self, stage_type: StageTypes):
        prepended_stage = self.stage_types.get(stage_type)
        first_cut = self.execution_order[0]

        prepended_stage.dependencies = list()

        for stage_name in first_cut:
            stage = self.stages.get(stage_name)

            stage.dependencies.append(prepended_stage)

        self.graph.add_node(prepended_stage.__name__, stage=prepended_stage)

        for stage_name in first_cut:
            self.graph.add_edge(prepended_stage.__name__, stage_name)

        self.execution_order = [
            generation for generation in networkx.topological_generations(self.graph)
        ]

        self.stages[prepended_stage.__name__] = prepended_stage
        self.instances[prepended_stage.stage_type].append(stage_type)<|MERGE_RESOLUTION|>--- conflicted
+++ resolved
@@ -57,11 +57,7 @@
 
         self.instances: Dict[StageTypes, List[Stage]] = {}
         for stage in self.stage_types.values():
-<<<<<<< HEAD
             stage_instances = [stage for stage in stage.__subclasses__() if stage.__module__ == self.core_config.get('graph_module')]
-=======
-            stage_instances = [instance for instance in stage.__subclasses__() if instance.__module__ == self.core_config.get('module_name')]
->>>>>>> 33414c23
             self.instances[stage.stage_type] = stage_instances
 
         self.stages: Dict[str, Stage] = {stage.__name__: stage for stage in stages}
